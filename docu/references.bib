--- conflicted
+++ resolved
@@ -1,4 +1,3 @@
-<<<<<<< HEAD
 @online{ADALM2021,
   author  = {{Analog Devices}},
   title   = {ADALM-Pluto Datenblatt},
@@ -7,7 +6,7 @@
   url     = {https://wiki.analog.com/university/tools/pluto/hacking/hardware},
   urldate = {2021-09-12},
 }
-=======
+
 @online{5GMAG2020,
   author  = {{5G Media Action Group}},
   title   = {5G MEDIA2GO},
@@ -102,7 +101,6 @@
   doi       = {10.23919/IRS.2018.8448178},
 }
 
->>>>>>> bebbf61c
 @book{Malanowski2019,
   author    = {Malanowski, Mateusz},
   isbn      = {9781630816629},
@@ -112,21 +110,14 @@
   url       = {http://www.redi-bw.de/db/ebsco.php/search.ebscohost.com/login.aspx%3fdirect%3dtrue%26db%3dnlebk%26AN%3d2321918%26site%3dehost-live},
   year      = {2019},
 }
-<<<<<<< HEAD
+
 @article{etsi2021136,
   title={136 211},
   author={ETSI, TS},
   journal={V16. 4.0, Feb},
   year={2021}
 }
-@online{5GMAG2021,
-  author  = {{5G Media Action Group}},
-  title   = {AUDIOVISUAL SERVICE FOR AUTONOMOUSLY DRIVING CARS},
-  year    = {2021},
-  month   = {10},
-  url     = {https://www.5g-mag.com/trial-5gmedia2go},
-  urldate = {2021-10-06},
-}
+
 @article{alavi2014all,
   title={All-optical OFDM generation for IEEE802. 11a based on soliton carriers using microring resonators},
   author={Alavi, SE and Amiri, IS and Idrus, SM and Supa'at, ASM and Ali, J and Yupapin, PP},
@@ -137,6 +128,7 @@
   year={2014},
   publisher={IEEE}
 }
+
 @BOOK{Sauter2018,
 	AUTHOR = {Sauter, Martin},
 	YEAR = {2018},
@@ -146,6 +138,7 @@
 	PUBLISHER = {Springer-Verlag},
 	ADDRESS = {Berlin Heidelberg New York},
 }
+
 @BOOK{Liu2019,
 	AUTHOR = {Liu, Y.J.},
 	YEAR = {2019},
@@ -154,7 +147,7 @@
 	ISBN = {978-1-630-81739-8},
 	PUBLISHER = {Artech House},
 	ADDRESS = {Norwood},
-=======
+}
 
 @article{Petsios2007,
   title   = {Manoeuvring target tracking using multiple bistatic range and range-rate measurements},
@@ -239,5 +232,4 @@
   title  = {Computing the Cross Ambiguity Function - A Review},
   school = {Binghamton University, State University of New York},
   year   = {2001},
->>>>>>> bebbf61c
 }