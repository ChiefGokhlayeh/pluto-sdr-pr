\chapter{Passiv Radar Setup}\label{sct:setup}
Das Passivradar setzt sich aus Hardwarekomponenten wie Antennen und Empfängern sowie der Softwarekomponenten, die nachher die Empfangen-Signale auswertet und eine Vorhersage über die Lokalisation des Objekts und mit welcher Geschwindigkeit es sich bewegt. Dieses Kapitel beschäftigt sich mit den Komponenten, die in diesem Projekt eingesetzt wurden. Dies beinhaltet auch unsere Algorithmen für die Synchron des Referenzsignals mit dem reflektierten Signal sowie weitere Algorithmen zur Bestimmung der Position und Geschwindigkeit.
\section{Hardware}
Die Hardware eines Passivradars setzt sich zusammen aus Empfängern und Antennen. Verwendet werden in diesem Projekt zwei Pluto SDRs sowie zwei Yagi Antennen für das Empfangen des Referenzsignals sowie des reflektierten Signals. Außerdem noch zur Hardware gehört eine Externe Clock zur Synchronisation der beiden hier wird einen OCXO Oscillator verwendet.
\subsection{ADALM-Pluto SDR}\label{sct:sdr}
Bei dem hier verwendeten SDR handelt es sich um ein ADALM
PLUTO SDR. Der Hauptgrund, warum sich in diesem Versuchsaufbau für dieses Gerät entschieden wurde ist die Bandbreite dieses Gerätes die bei bis zu 20 MHz liegt. Die Bandbreite des Signals was hier für Passiv Radar verwendet wird beträgt  5 MHz was einige SDR nicht aufbringen können.  Aufs weitere besitzt das SDR eine Frequenz Abdeckung von 325 KHz bis zu 3.8 MHz. Die weiteren Daten können in der Tabelle~\ref{table:sdr} abgelesen werden. 

\begin{table}
    \centering
        \begin{tabular}[h]{rl}
            Empfänger & 325 KHz - 3.8MHz Frequenz Abdeckung, 200kHz - 20 MHz Bandbreite\\
            Sender  & 325 KHz - 3.8MHz Frequenz Abdeckung, 200kHz - 20 MHz Bandbreite\\
            Anschlüsse & USB 2.0 OTG, USB power adapter\\
            Kompatibilität & MATLAB, Simulink, GNU Radio, Python, und weitere\\
        \end{tabular}
    \caption{Daten des ADALM PlutoSDR}\label{table:sdr}
\end{table}

\subsubsection{Synchronität}\label{sct:Oscillator}
Zur Aufnahme des Referenzsignals als auch des reflektierten Signals werden jeweils ein Pluto-SDR benötigt, diese zwei müssen nun synchron betrieben werden, um das Referenzsignal zu dem reflektierten Signal zu ordnen zu können. Dies wird erreicht durch Daisy Chaining  der beiden Uhren der SDRs und einem OCXO Oscillator als externen Uhr. Die Abbildungen ~\ref{fig:Pluto} zeigen dann den fertigen Aufbau der Beiden SDRs und im Schaltplan in Abbildung ~\ref{fig:Clock} ist zur erkennen wie die Uhr der jeweiligen SDRs aufgebaut ist.

\begin{figure}
    \centering
    \includegraphics[width=\textwidth]{images/Schaltplan_Clock.png}
    \caption{Schaltplan der Clock des Pluto SDRs} \label{fig:Clock}
\end{figure}

\begin{figure}
    \centering
    \begin{subfigure}[Pluto mit Clock]{0.3\textwidth}
        \includegraphics[width=\textwidth]{images/Pluto_1.jpeg}
        \caption{PlutoSDR, OCXO Oscillator}
    \end{subfigure}
    \begin{subfigure}[Daisy Chaining]{0.3\textwidth}
        \includegraphics[width=\textwidth]{images/Pluto_2.jpeg}
        \caption{Daisy Chaining}
    \end{subfigure}
    \begin{subfigure}[Gesamter Aufbau]{0.3\textwidth}
        \includegraphics[width=\textwidth]{images/Pluto_4.jpeg}
        \caption{Der gesamte Aufbau}
    \end{subfigure}
    \caption{Aufbau der Hardware mit den beiden Plutos und der Clock} \label{fig:Pluto}
\end{figure}

\subsection{Antenne}
In diesem Aufbau werden zwei Antennen die für DVB-T gedacht sind verwendet. Die Antenne ist ein Yagi Antenne mit 43 Elementen wie man im Abbildung ~\ref{fig:antenne} sieht die im Frequenzbereich von 470 bis 862 MHZ arbeitet, was für unseren Anwendungsfall sehr gut geeignet ist. Die weiteren Daten zur Antenne stehen in der Tabelle ~\ref{table:antenne}.

\begin{table}
    \centering
    \begin{tabular}[h]{rl}
        Antenne         & SKT SL43-01 UHF 43            \\
        Antennengewinn  & 11..13 dB                     \\
        Frequenzbereich & 470-862 MHz                   \\
        Halbwertsbreite & horiz. 30...40°/ver. 35...50° \\
    \end{tabular}
    \caption{Daten der SKT SL43-01 UHF 43 Antenne}\label{table:antenne}
\end{table}

\begin{figure}
    \centering
    \includegraphics[width=\textwidth]{images/antenne.png}
    \caption{SKT SL43-01 UHF 43 Antenne}\label{fig:antenne}
\end{figure}
\section{Signal}
Das hier verwendete Signal beruht auf der LTE Technik. Long Term Evolution oder kurz LTE und war vor allem dadurch erfolgreich, dass eine neue Übertragungstechnik verwendet wurde, mit der das Multipath-Fading-Effekt umgangen wurde. Der Multipath-Fading-Effekt tritt auf, wenn die Länge eines Übertragungsschrittes verkleinert wird, was bei einer Verzögerung des Signals dazu führen kann, dass sich die einzelnen Übertragungsschritte überlappen. Die Technik, die dem gegen wirkt, hat die Bezeichnung Orthogonal Frequenz Division Multiplexing (OFDM) Technik. Hierbei wird ein schneller Datenstrom in viele kleine langsame unterteilt, da so kein Multipath-Fading-Effekt auftritt, nach dem Übertragen wird Datenstrom wieder zusammengeführt. OFDM wird in einem der unter Kapitel noch genauer erläutert werden. 
Die Bandbreite von LTE ist recht variable wählbar und liegt zwischen 1,25 MHz und 20 MHz, in der bei diesem Projekt auf LTE verwendeten Übertragungstechnik liegt, die Bandbreite bei 5 MHz. Die Wahl der Bandbreite hängt hier sehr davon ab, was das Ziel für die Applikation ist, theoretisch können aber bei einer Bandbreite von 20MHz und sehr guten Übertragungsbedingungen Datenraten von über 100Mbit/s erreicht werden. Weitere nennenswerte Änderungen waren die Einführung von Multiple Input Multiple Output (MIMO) Übertragungen sowie der Fokus auf das paketvermittelnde Internet-Protokoll (IP).~\cite[S.205f]{Sauter2018}
\subsection{Aufbau von LTE}
<<<<<<< HEAD
Ein LTE-Signal besteht aus 504 unterschiedlichen Zellidentitäten auf physikalischer Ebene, diese sind in 168 unterschiedliche physikalischer Gruppen unterteilt. Eine Zellidentität setzt sich zusammen aus Identifikationsnummer der Gruppe sowie der Identifikationsnummer der jeweiligen physikalischen Ebene in der physikalischen Gruppe zusammen. Somit berechnet sich die Zellidentität wie folgt: $$N_{ID}^{cell}=3N_{ID}^{(1)}+N_{ID}^{(2)}$$ Hierbei gilt, dass jede Gruppe eine Nummer $N_{ID}^{(1)}$ zur Identifikation im Bereich von 0 bis 167 besitzt. Außerdem liegt die Identifikationsnummer $N_{ID}^{(2)}$ der physikalischen Ebene in der physikalischen Gruppe im Bereich von 0 bis 2.
Zur Synchronisation des Signals benutzt LTE sowohl ein Primary Synchronisation Signal (PSS) als auch ein Secondary Synchronisation Signal (SSS).~\cite[S.~180]{etsi2021136}

\subsubsection{Framestrukturtyp}
Der Framestrukturtyp 1, der für Vollduplex und Halbdublex FDD gilt, hat eine Länge von 10 ms und besteht aus 10 Subframes, die jeweils eine Länge von $1ms$ haben und von 0 bis 9 durchnummeriert sind. Bei Subframes, die die Frequenz $\Delta f=2.5kHz$, $\Delta f=7.5kHz$ oder $\Delta f=15kHz$ besitzen wird ein Subframe in zwei Slots unterteilt, wo die länge jedes Slots $0.5ms$ beträgt. Bei einer Subframefrequenz von $\Delta f=1.25kHz$ besteht der Subframe aus keinen Slots und seine Länge beträgt $1ms$. Wenn die Übertragungsfrequenz bei $\Delta f=0.37kHz$ liegt, besitzt ein Slot eine Länge von $3ms$. Eine Periode ist $40ms$ lang und besteht dem nach aus 12 Slots, die von 0 bis 13 durchnummeriert sind. Die übertragung beginnt somit dann bei jedem vierten Frame. Außerdem stehen für FDD 10 Subframes, 20 Slots oder bis 60 Subslots zur Verfügung.

\subsubsection{Primary Synchronisation Signal (PSS)}
 PSS wird in jeden Frame zweimal übertragen, und zwar im ersten und 10 Slot. Innerhalb jedes Slots wird das PSS im letzten OFDM Symbol übertragen. Was UE damit erreicht mit dem PSS erreicht ist eine Subframe Synchronisation, eine Slot Synchronisation sowie eine Symbol Synchronisation. Außerdem kann die Mitte des jeweiligen Kanals bestimmt werden in der Frequenz Domain. Ebenfalls wird die passenden PCI aus den drei verschiedenen PCI erkannt.
 Die Sequenz des PSS wird generiert durch die Zadoff-Chu erzeugt. Zadoff-Chu: $$ 	\operatorname{d_u}(n)=\begin{cases} e^{-j\frac{\pi un(n+1)}{63}}, & n=0,1,...,30 \\ e^{-j\frac{\pi u(n+1)(n+2)}{63}}, & n=31,32,...,61 \end{cases}$$~\cite[S.~181]{etsi2021136}. Bei einer MBMS-Zelle, die die Rahmenstruktur 1 verwendet, wird das Synchronsignal im Slot 0 in jedem vierten Subframe übertragen.
\subsubsection{Secondary Synchronisation Signal (SSS)}
Die für den sekundären Synchronisationssignal verwendete Sequenzen d(0),…,d(61) von zwei verknüpften Binärsequenzen der Länge 31. Die verknüpften Sequenzen werden mit einer Verschlüsselungssequenz aus dem ersten Synchronisationssignal verwurschtelt. Die Zuordnung der Sequenz zu den Resource-Elementen hängt von der Framestruktur ab. Bei einem Subframe des Framestrukturtyp 1 wird für das sekundäre Synchronisationssignal derselbe Antennenanschluss wie für das erstes verwendet. ~\cite[S.~183]{etsi2021136} 

\subsection{OFDM}
Wie schon thematisiert wird bei LTE die OFDM Technik verwendet, in diesem Unterkapitell wird nun auf die Technik genauer eingegangen. Nochmal zu Wiederholung durch das Orthogonales Frequenzmultiplexverfahren OFDM Technik ist es möglich mehr Daten gleichzeitig zu übertragen dafür wird das Signal aufgeteilt und auf unterschiedlichen Frequenzbändern(engl.: \textit{subcarriers}) übertragen.

Die Signalübertragung eines OFDM besteht aus drei Phasen: Preamble, Header und den Daten. Durch die Preamble wird Zeit Synchronisation, die Offset sowie die Kanalschätzung durchgeführt. Das Preamble besteht aus einer langen und kurzen Sequenz, die kurze ist zur Bestimmung der Zeit die lange ist für die restlichen Bestimmungen. Die kurze Sequenz besteht aus 10 periodischen Segmenten wo jedes die gleiche Abtastung von 16 Abtastungen besitzt. Die lange Sequenz besteht dagegen aus zwei OFDM-Symbolen. Hier folgen auf Schutzintervalle zwei FTT Intervalle.

Der Header eines OFDM besteht aus 5 Feldern der Datenrate (4 Bits), einem Reservierten Bit (1 Bit), der Länge (12 Bits), einem Parität Bit (1 Bit) und dem Schwanz (6 Bits). Beim Datenrate Feld kann hier zwischen 16 Kombinationen gewählt werden. Das Längenfeld gibt Information über die tatsächliche Länge in Bytes der Daten.

Das Datenformat besteht aus vier Felder Service, Nachricht, dem Schwanz und Pad. Die Aufgabe des Padfeldes ist es, die Länge der Daten so anzupassen, dass die Datenlänge ist ein ganzzahliges Vielfaches von N dbps. Die gesamten Daten Länge ergibt sich ausfolgender Gleichung: $$N_{data}=N_{dbps}(Ceiling(\frac{16+8N_{Nachricht}}{N_{dbps}}))$$
wobei $N_{Nachricht}$ die Länge der Nachricht entspricht, die auch im Header übergeben wird. 16 entspricht der Anzahl an Service Bytes und 6 entspricht der Anzahl an Schwanz Bits. Die Anzahl an Pad hängt von der Daten Länge ab und berechnet sich wie folgt: $$N_{pad}=N_{data}-(16-8N_{Nachricht}+6)$$ ~\cite[S.49ff]{Liu2019}

\section{Software}
\subsection{SDR-angel}
Die Aufnahmen in diesem Projekt wurden mit der Open-Source-Software SDR-Angel gemacht. Mit der auch beide SDRs parrallel aufgezeichnen werden können.
=======
\subsubsection{PSS}
\subsubsection{SSS}
\section{Software}\label{sct:software}

Nachfolgend soll nun die verwendete Softwaresuite erläutert werden. Dazu wird zunächst die zur Aufnahme genutzte Lösung beschrieben. Anschließend wird näher auf die eigens entwickelte Signalverarbeitungskette eingegangen.

\subsection{Aufnahme}

Um Daten vom PlutoSDR zu empfangen bedarf es einer Bediensoftware um den Empfangsprozess zu steuern. Zahlreiche solcher SDR-Anwendungen existieren auf dem Markt, viele davon Open-Source oder als Freeware erhältlich. Der Hersteller selbst, Analog Devices, bietet ein low-level Treiberpaket namens \emph{libiio} (der Name setzt sich zusammen aus dem Unix typischen lib-Präfix für \emph{library} und dem Akronym iio --- %
% cspell:disable-next-line
\textbf{i}ndustrial \textbf{i}nput/\textbf{o}utput%
) an. Mit diesem ist es möglich lokal-, über USB- oder Netzwerk verbundene ADCs und FPGAs von Analog Devices zu steuern. Das Treiberpaket beinhaltet dabei einige Kommandozeilenanwendungen mit denen angeschlossene Geräte enumeriert, einzelne Register gelesen und beschrieben und die Firmware ak­tu­a­li­sie­rt werden können. Darüber hinaus kann über eine API, die Teil der namensgebenden libiio Bibliotheksdatei ist, auf Geräte zugegriffen werden.

Es ist diese API an der die meisten SDR-Anwendungen ansetzten. Welche Funktionen der Hardware dann genau nutzbar sind, hängt von der jeweiligen Anwendung ab. Für die Durchführung dieses Projekts würde sich für die Anwendung SDRangel\footnote{Homepage: \url{https://bit.ly/sdrangel}} von Edouard Griffiths entschieden. Abbildung~\ref{fig:sdrangel_screenshot} zeigt die graphische Oberfläche der Anwendung. Die Software unterstützt das Darstellen und Aufzeichnen von IQ-Rohdaten in einem eigenen Dateiformat. Die Möglichkeit der Live-Darstellung der Daten in Frequenz- und Wasserfalldiagramm hat sich in den Messkampagnen als äußerst hilfreich erwiesen.

\begin{figure}[htb]
    \centering
    \includegraphics[width=\textwidth]{images/sdrangel.png}
    \caption{SDRangel im Replay-Modus einer zuvor angefertigten Messung.}\label{fig:sdrangel_screenshot}
\end{figure}

Da es sich hierbei um Open-Source-Software handelt, konnten benötigte Funktionen oder Bugfixes\footnote{Liste aller Änderungen: \url{https://bit.ly/sdrangel-pr}} direkt selbst implementiert werden, und sind anschließend ins Projekt zurück geflossen. So wurde unter anderem ein Bugfix zur parallelen Nutzung zweier PlutoSDR erstellt, eingereicht und in den Hauptentwicklungszweig des Ursprungsprojekts aufgenommen.

>>>>>>> bebbf61c
\subsection{Signalverarbeitung}

Die Signalverarbeitungskette stellt den essenziellen Teil dieser Projektarbeit dar. Bereits zu beginn des Projekts wurde sich dafür entschieden, diese weitestgehend in Python zu implementieren. Als Grundlage für mathematische Operationen dient dabei die numerische Mathematikbibliothek \emph{NumPy}. Zusätzlich wird vereinzelt auf Funktionen der \emph{SciPy-Signal} (Grundbausteine für Funktionen der Signalverarbeitung) oder \emph{CuPy} (GPU-beschleunigte Implementierung der NumPy-Funktionen) Bibliotheken zurückgegriffen. Ziel ist es, sich eng vertraut mit den Aspekten der Signalverarbeitung zu machen, und weniger auf vorbereitete Funktionen zurückzugreifen, ohne deren Details zu verstehen. Der umgesetzte Entwicklungsprozess lässt sich dabei grob in zwei Schritte unterteilen. Zunächst werden Algorithmen prototypisch in Form von Jupyter Notebooks implementiert und getestet. Hier konnten die Methoden und Algorithmen interaktiv entworfen werden, bevor sie im zweiten Schritt in solide und testbare Python Module ausgegliedert werden.

Die so entstandene Signalverarbeitungskette ist in Abbildung~\ref{fig:signal_processing_chain} gezeigt. Die Direkt- und Echosignale werden über zwei getrennte Kanäle aufgezeichnet. Die beiden Empfänger sind dabei am Wandler phasen- und frequenzkohärent getaktet. Durch die Wandler entsteht ein analytisches Zeitsignal, bestehend aus einer in- und einer \(90^\circ \) verschobenen Phasenkomponente %
% cspell:disable-next-line
(engl.\@ \textbf{I}n-phase und \textbf{Q}uadrature-phase). %
Nach der Wandlung werden diese Daten per USB-Schnittstelle an einen Computer übertragen und dort aufgezeichnet. Dabei ist anzumerken, dass bereits durch die USB-Übertragung jegliche Synchronität der beiden Kanäle verloren geht. Um dem entgegen zu wirken, wird im Dateikopf jeder Aufzeichnung ein Millisekunden genauer Zeitstempel hinterlegt. Da jedoch weder das Betriebssystem noch die Aufnahmesoftware harte Echtzeit unterstützt ist auch hier von mehreren Millisekunden Jitter auszugehen. Um dies zu kompensieren wird eine Synchronisierungsschnittstelle eingesetzt, die versucht, die beiden Datenströme zeitlich anzugleichen. Dazu wird zunächst eine grobe Angleichung mittels Zeitstempel aus der Aufzeichnung vorgenommen, anschließend wird versucht über die im LTE Signal enthaltenen Synchronisierungssequenzen eine OFDM-Symbol genaue Synchronisierung herzustellen. So entstehen zwei in Zeit, Frequenz und Phase synchronisierte Datenströme, die für die weitere Prozessierung verwendet werden.

Die Mitführung des Referenzkanals ermöglicht grobe Clutter Suppression mittels \emph{CLEAN} Algorithmus~\cite{Kulpa2019}. Dazu soll im Folgenden genauer auf die Kernelemente \emph{CAF} und \emph{CLEAN} eingegangen werden. Finales Ergebnis der Prozesskette ist eine von Clutter bereinigte Range-Doppler Matrix. Zukünftige Arbeiten könnten an dieser Stelle ansetzen und die Informationen aus der Range-Doppler Matrix zur Alarmerzeugung nutzen.

\begin{figure}[htb]
    \centering
    \begin{tikzpicture}[
            flow node/.style={
                    draw,
                    fill=blue!20,
                    rounded corners,
                    minimum height=2em,
                    minimum width=5cm,
                },
            every edge quotes/.style={
                    fill=white,
                    rounded corners,
                    fill opacity=0.8,
                    text opacity=1,
                    font=\scriptsize,
                }
        ]
        \coordinate (origin) at (0,0);

        \node (pluto_a) [flow node, left=0.5cm of origin, anchor=east] {PlutoSDR A};
        \node (pluto_b) [flow node, right=0.5cm of origin, anchor=west] {PlutoSDR B};

        \node (antenna_a) [bareRXantenna, above=1.5cm of pluto_a]{Rx A};
        \node (antenna_b) [bareRXantenna, above=1.5cm of pluto_b]{Rx B};

        \node (recording_ref) [flow node, below=1.5cm of pluto_a, anchor=north] {Aufzeichnung (Ref.)};
        \node (recording_surv) [flow node, below=1.5cm of pluto_b, anchor=north] {Aufzeichnung (Surv.)};

        \node (parser_ref) [flow node, below=1.5cm of recording_ref, anchor=north] {Parser};
        \node (parser_surv) [flow node, below=1.5cm of recording_surv, anchor=north] {Parser};

        \path let \p1=($(parser_ref.south)!0.5!(parser_surv.south)$) in node (sync) [flow node, below=1.5cm of (\p1), anchor=north] {Synchronisation};

        \node (caf) [flow node, below=1.5cm of sync, anchor=north] {CAF};

        \node (clean) [flow node, right=1.5cm of caf, anchor=west] {CLEAN};

        \node (display) [flow node, below=1.5cm of caf, anchor=north] {Anzeige};

        \draw (antenna_a) -- (pluto_a);
        \draw (antenna_b) -- (pluto_b);
        \path (pluto_a) edge [->,"IQ Rohdaten"] (recording_ref);
        \path (recording_ref) edge [->,"\directory{reference.sdriq} Datei"] (parser_ref);
        \path (parser_ref) edge [->,"Zeitsignal"] (sync);
        \path (pluto_b) edge [->,"IQ Rohdaten"] (recording_surv);
        \path (recording_surv) edge [->,"\directory{surveillance.sdriq} Datei"] (parser_surv);
        \path (parser_surv) edge [->,"Zeitsignal"] (sync);
        \path (sync) edge [->,"(2x) Sync. Zeitsignal"] (caf);
        \path let \p1=($(caf.east) + (0,0.2cm)$), \p2=($(clean.west) + (0,0.2cm)$) in (\p1) edge [->,"Range-Doppler Matrix" {right,rotate=40}] (\p2);
        \path let \p1=($(clean.west) - (0,0.2cm)$), \p2=($(caf.east) - (0,0.2cm)$) in (\p1) edge [->,"Bereinigtes Zeitsignal" {right,rotate=-40}] (\p2);
        \path (caf) edge [->,"Range-Doppler Matrix"] (display);
    \end{tikzpicture}
    \caption{Schematische Darstellung der Signalverarbeitungskette.}\label{fig:signal_processing_chain}
\end{figure}

\subsubsection{Ambiguity Funktion}\label{sct:ambiguity_function}

Wie bereits durch die Erläuterung des Messprinzips in Kapitel~\ref{chp:theory_of_operation} beschrieben, basiert die Entfernungsschätzung in Passivradarsystemen auf der zeitlichen Korrelation zwischen Referenz- und Echosignal. Neben dem zeitlichen Versatz, welcher Rückschlüsse auf die Entfernung erlaubt, kann unter Berücksichtigung des Frequenzversatzes beider Signale auch eine bistatische Geschwindigkeit ermittelt werden. Um den Versatz eben dieser beiden Größen bestimmen zu können, wird in der Radartechnik allgemein auf die s.\,g.\@ Kreuzambiguitätsfunktion (CAF) zurückgegriffen. Darunter wird die Korrelation zweier Eingangssignale unter Variation des Zeit- und Frequenzversatzes verstanden. Die resultierende Größe gibt Aufschluss über die \emph{Ähnlichkeit} beider Signale an den gewählten Funktionsparametern. Mathematisch ausgedrückt ist die CAF gegeben durch~\cite[S.~132]{Malanowski2019}:%
%
\begin{equation}\label{equ:cross_ambiguity_function}
    \psi(t, f_{\text{d}}) = \int_{-T/2}^{T/2} {x_{e}(s) \cdot x_{r}^{*}} \left( s - t \right)\mathrm{e}^{\mathrm{j} 2 \pi f_{d} s} \, \text{d} s
\end{equation}%
%
Die Variablen \(t\) und \(f_{d}\) steuern dabei den Zeit- bzw. Frequenzversatz. Die Funktionen \(x_{r}(s)\) und \(x_{e}(s)\) bestimmen das Referenz- bzw. Echosignal im Zeitbereich. \(T\) stellt den Integrationsintervall (auch Coherent Processing Interval [CPI]) dar. \({\{}\cdot{\}}^{*}\) wird hier als Operator der komplexen Konjugation und \(\mathrm{j}\) als imaginäre Einheit genutzt.

Da in der Regel mit digitalen Systemen gearbeitet wird, soll an dieser Stelle auch die zeitdiskrete Variante der CAF eingeführt werden:%
%
\begin{equation}\label{equ:cross_ambiguity_function_digital}
    \psi(m, k) = \sum_{n = 0}^{N - 1}{x_{e}(n) \cdot x_{r}^{*}(n - m) \mathrm{e}^{-\mathrm{j} \frac{2 \pi}{N} k n}}
\end{equation}%
%
Wobei nun \(m\) den Zeitversatz in Samples, \(k\) den Frequenzversatz in Frequency Bins, sowie \(N\) die Anzahl Samples im Integrationsfenster ausdrückt.

In der Praxis wird die CAF für ein ausgewähltes Intervall der Eingangsparameter \(m\) und \(k\) bzw.\@ \(t\) und \(f_d\) berechnet. Daraus resultiert eine Range-Doppler Map, in der nach potenziellen Zielen, s.\,g.\@ Alarmen, gesucht werden kann. Die Einzelheiten solcher Detektionsalgorithmen, wie z.\,B.\@ dem weit verbreitete Constant False Alarm Rate Detector (CFAR)~\cite[S.~208--230]{Malanowski2019}, sind nicht mehr Teil dieser Arbeit. Daher soll zunächst der Fokus auf der CAF bleiben.

Zwar liefert eine direkte Implementierung der Gleichung~\ref{equ:cross_ambiguity_function_digital} mittels gängiger numerischer Basisoperationen bereits das gewünschte Ergebnis, jedoch ist die direkte Berechnung mit erheblicher Zeitkomplexität verbunden. Im Rahmen dieser Projektarbeit wurden daher verschiedene Implementierungen der CAF umgesetzt, auf die im Folgenden kurz eingegangen werden soll. Alle Implementierungen wurden mit einfachen synthetischen Beispielen, sowie gegeneinander getestet.

\begin{description}
    \item[Direkte Implementierung]

          Diese erste Implementierung dient primär als Verifikationswerkzeug der anderen Varianten. Die CAF wird dabei naiv über eine direkte Übersetzung der Gleichung~\ref{equ:cross_ambiguity_function_digital} in numerische Operationen erzielt. Darüber hinaus werden keinerlei Vereinfachungen zur effizienteren Berechnung vorgenommen. Für jedes Eingangspaar \(m\) und \(k\) wird zunächst eine Matrixzeile des entsprechend zeitlich verschobenen Referenzsignals angelegt. Anschließend wird das Schur Produkt des komplex konjugierten und verschobenen Referenzsignals mit dem Echosignal gebildet. Schließlich muss die so entstandene \emph{Matrix aus Verzögerungsprodukten} nun mit der analog aufgebauten komplexen Doppler-Exponenten Matrix multipliziert werden.

          Ein sich aus dieser Herangehensweise ergebender Vorteil ist die Möglichkeit, beliebige Permutationen der Eingangspaare \(m\) und \(k\) zu bestimmen. Entscheidender Nachteil ist die hohe Zeitkomplexität dieses Algorithmus.
    \item[Fine Mode (CPU)]

          Ein approximativer Algorithmus zur Bestimmung der CAF, erstmals beschrieben in~\cite{Stein1981}. Auszeichnende Charakteristik ist die verringerte Zeitkomplexität bei relativ geringem Implementierungsaufwand. Eine alternative Herleitungen basieren auf~\cite{Yatrakis2001} und~\cite[S.~135--136]{Malanowski2019} wurde letztendlich implementiert. Die Kernidee basiert auf der Annahme, dass der Dynamikbereich der Dopplerfrequenz deutlich geringer als die Samplerate \(F_{s} >> f_{d,max}\) ist. Diese Annahme lässt sich auf das in dieser Arbeit betrachtete Szenario folgendermaßen ausweiten: Mit einer angenommenen maximalen Dopplergeschwindigkeit von \SI{100}{\metre\per\sec} (Flugzeug in Landeanflug) lässt sich der Dynamikbereich durch umstellen der Gleichung~\ref{equ:bistatic_velocity} bestimmen. Somit gilt: % chktex 35
          \begin{equation*}
              f_{d,max} = \left| \SI{624}{\mega\hertz} \cdot \frac{\SI{1000}{\metre\per\sec}}{\SI{3e8}{\metre\per\sec}} \right| \approx \SI{208}{\hertz} << F_s = \SI{5}{\mega\hertz} % chktex 35
          \end{equation*}

          In~\cite{Yatrakis2001} wird basierend auf dieser Ungleichung eine Approximation vorgenommen, die es erlaubt, das Problem in drei Schritten zu lösen. Vereinfacht lauten diese:
          \begin{enumerate}
              \item Berechne das komplexe Produkt zwischen Echo und dem dem um \(\tau \) verzögerten Referenzsignal.
              \item Dezimiere das Verzögerungsprodukt um \(L << F_s / 2 \pi v_{max} \). Wobei \(v_{max}\) die maximal erwartete Dopplergeschwindigkeit in \si{\metre\per\second} darstellt. % chktex 35
              \item Berechne die \(\mathbf{DFT} {\{ \cdot \}}\) des dezimierten Produktes.
          \end{enumerate}

          Abbildung~\ref{fig:caf_fine_mode_schematics} zeigt ein Blockschaltbild des beschriebenen Algorithmus. Die Terme \(x_{r}(n)\) und \(x_{e}(n)\) bilden die Samples des Referenz- bzw. Echosignals, wobei das Echosignal zunächst komplex-konjugiert wird. \(z^{a}\) repräsentiert eine Totzeit um \(a\) Samples. Anschließend werden die Signale multipliziert, woraus sich das Verzögerungsprodukt ergibt. Das gemischte Ergebnis wird durch einen Tiefpassfilter mit einer Grenzfrequenz von \(\nicefrac{1}{L}\) geführt. Danach wird eine Dezimierung der Schrittgröße \(L\) angewendet\footnote{NumPy's \lstinline{decimate} führt sowohl Tiefpassfilterung als auch Dezimierung in einer Operation durch.}. Ziel dieser beiden Operationen ist es, den interessanten Frequenzbereich (gegeben durch \(f_{d,max}\)) auf die gesamte Breite des Spektrums aufzuspreizen. Damit werden die Punkte der nachfolgenden \(\mathbf{DFT} {\{ \cdot \}}\) auf den interessenten Frequenzbereich limitiert, statt sie über die gesamte Bandbreite aufzuteilen. Das Ergebnis der \(\mathbf{DFT} {\{ \cdot \}}\) repräsentiert eine Zeitscheibe der Range/Doppler Matrix. % chktex 35

          Zur Überprüfung auf Korrektheit, wurden die Rechenergebnisse mit denen der Direkten Implementierung verglichen. Entscheidender Vorteil dieser Variante ist die deutlich schnellere Berechnung, dank Nutzung des effizienten \(\mathbf{FFT} {\{ \cdot \}}\) Algorithmus.

    \item[Fine Mode (GPU)]

          Eine GPU-optimierte Implementierungen des Fine Mode Algorithmus. Funktionsprinzip und Ablauf sind mit der CPU-Version identisch, jedoch werden sämtliche Operationen auf der GPU ausgeführt.

          In der Praxis hat sich gezeigt, dass diese Variante zwar auf ein einzelnes Integrationsintervall bezogen schneller rechnet, jedoch ist bei der vorliegenden Implementierung die Prozessierung mehrerer Range-Doppler Matrizen im Batch-Modus schnell durch den geringeren VRAM limitiert.
\end{description}

\begin{figure}[htb]
    \centering
    \begin{tikzpicture}[
        result node/.style={
                draw,
                minimum width=1.75cm,
                minimum height=2em,
                thick,
            },
        function node/.style={
                draw,
                minimum width=2.5cm,
                minimum height=2em,
            },
        mixer node/.style={
                mixer,
                scale=0.5,
            },
        delay node/.style={
                function node,
                minimum width=3em,
            },
        input node/.style={
                draw,
                minimum width=1.5cm,
                minimum height=2em,
                thick,
            },
        ghost/.style={
                inner sep=0,
                outer sep=0,
                minimum width=0,
                minimum height=2em,
                anchor=center,
            },
        -|/.style={to path={-| (\tikztotarget)}},
        |-/.style={to path={|- (\tikztotarget)}}
        ]
        \node [result node] (y0) at (0, 0) {\(\psi (0, \cdot)\)};
        \node [result node, anchor=north, below=0.25cm of y0.south] (y1) {\(\psi (1, \cdot)\)};
        \node [result node, anchor=north, below=0.25cm of y1.south] (y2) {\(\psi (2, \cdot)\)};
        \node [result node, anchor=north, below=0.25cm of y2.south] (yD) {\(\psi (\dots, \cdot)\)};
        \node [result node, anchor=north, below=0.25cm of yD.south] (yN) {\(\psi (M, \cdot)\)};

        \node [function node, anchor=east, left=0.25cm of y0.west] (dft0) {\(\mathbf{DFT} {\{ \cdot, L \}}\)};
        \node [function node, anchor=east, left=0.25cm of y1.west] (dft1) {\(\mathbf{DFT} {\{ \cdot, L \}}\)};
        \node [function node, anchor=east, left=0.25cm of y2.west] (dft2) {\(\mathbf{DFT} {\{ \cdot, L \}}\)};
        \node [function node, anchor=east, left=0.25cm of yD.west] (dftD) {\(\mathbf{DFT} {\{ \cdot, L \}}\)};
        \node [function node, anchor=east, left=0.25cm of yN.west] (dftN) {\(\mathbf{DFT} {\{ \cdot, L \}}\)};

        \path (dft0) edge [->] (y0);
        \path (dft1) edge [->] (y1);
        \path (dft2) edge [->] (y2);
        \path (dftD) edge [->] (yD);
        \path (dftN) edge [->] (yN);

        \node [function node, anchor=east, left=0.25cm of dft0.west] (dec0) {\(\mathbf{DEC} {\{ \cdot, L \}}\)};
        \node [function node, anchor=east, left=0.25cm of dft1.west] (dec1) {\(\mathbf{DEC} {\{ \cdot, L \}}\)};
        \node [function node, anchor=east, left=0.25cm of dft2.west] (dec2) {\(\mathbf{DEC} {\{ \cdot, L \}}\)};
        \node [function node, anchor=east, left=0.25cm of dftD.west] (decD) {\(\mathbf{DEC} {\{ \cdot, L \}}\)};
        \node [function node, anchor=east, left=0.25cm of dftN.west] (decN) {\(\mathbf{DEC} {\{ \cdot, L \}}\)};

        \path (dec0) edge [->] (dft0);
        \path (dec1) edge [->] (dft1);
        \path (dec2) edge [->] (dft2);
        \path (decD) edge [->] (dftD);
        \path (decN) edge [->] (dftN);

        \node [function node, anchor=east, left=0.25cm of dec0.west] (lpf0) {\(\mathbf{LPF} {\{ \cdot, \nicefrac{1}{L} \}}\)};
        \node [function node, anchor=east, left=0.25cm of dec1.west] (lpf1) {\(\mathbf{LPF} {\{ \cdot, \nicefrac{1}{L} \}}\)};
        \node [function node, anchor=east, left=0.25cm of dec2.west] (lpf2) {\(\mathbf{LPF} {\{ \cdot, \nicefrac{1}{L} \}}\)};
        \node [function node, anchor=east, left=0.25cm of decD.west] (lpfD) {\(\mathbf{LPF} {\{ \cdot, \nicefrac{1}{L} \}}\)};
        \node [function node, anchor=east, left=0.25cm of decN.west] (lpfN) {\(\mathbf{LPF} {\{ \cdot, \nicefrac{1}{L} \}}\)};

        \path (lpf0) edge [->] (dec0);
        \path (lpf1) edge [->] (dec1);
        \path (lpf2) edge [->] (dec2);
        \path (lpfD) edge [->] (decD);
        \path (lpfN) edge [->] (decN);

        \node [mixer node, anchor=east, left=0.25cm of lpf0.west] (mixer0) {};
        \node [mixer node, anchor=east, left=0.25cm of lpf1.west] (mixer1) {};
        \node [mixer node, anchor=east, left=0.25cm of lpf2.west] (mixer2) {};
        \node [mixer node, anchor=east, left=0.25cm of lpfD.west] (mixerD) {};
        \node [mixer node, anchor=east, left=0.25cm of lpfN.west] (mixerN) {};

        \path (mixer0.east) edge [->] (lpf0);
        \path (mixer1.east) edge [->] (lpf1);
        \path (mixer2.east) edge [->] (lpf2);
        \path (mixerD.east) edge [->] (lpfD);
        \path (mixerN.east) edge [->] (lpfN);

        \node [delay node, anchor=east, left=0.25cm of mixer0.west] (delay0) {\(z^{0}\)};
        \node [delay node, anchor=east, left=0.25cm of mixer1.west] (delay1) {\(z^{-1}\)};
        \node [delay node, anchor=east, left=0.25cm of mixer2.west] (delay2) {\(z^{-2}\)};
        \node [delay node, anchor=east, left=0.25cm of mixerD.west] (delayD) {\(z^{-\dots}\)};
        \node [delay node, anchor=east, left=0.25cm of mixerN.west] (delayN) {\(z^{-M}\)};

        \path (delay0.east) edge [->] (mixer0.west);
        \path (delay1.east) edge [->] (mixer1.west);
        \path (delay2.east) edge [->] (mixer2.west);
        \path (delayD.east) edge [->] (mixerD.west);
        \path (delayN.east) edge [->] (mixerN.west);

        \node [input node, anchor=east, left=0.5cm of delay0.west] (ref) {\(x_{r}(n)\)};
        \node [input node, anchor=south, above=0.25cm of ref.north] (surv) {\(x_{e}^{*}(n)\)};

        \node [ghost, left=0.25cm of delay0.west] (ref_ghost_delay0) {};
        \node [ghost, left=0.25cm of delay1.west] (ref_ghost_delay1) {};
        \node [ghost, left=0.25cm of delay2.west] (ref_ghost_delay2) {};
        \node [ghost, left=0.25cm of delayD.west] (ref_ghost_delayD) {};
        \node [ghost, left=0.25cm of delayN.west] (ref_ghost_delayN) {};

        \path (ref_ghost_delay0.center) edge [->] (delay0.west);
        \path (ref_ghost_delay1.center) edge [->] (delay1.west);
        \path (ref_ghost_delay2.center) edge [->] (delay2.west);
        \path (ref_ghost_delayD.center) edge [->] (delayD.west);
        \path (ref.east) edge [-|] (ref_ghost_delayN.center) (ref_ghost_delayN.center) edge [->] (delayN.west);

        \node [ghost, left=0.125cm of ref_ghost_delay0.center] (surv_ghost0_mixer0) {};
        \node [ghost, left=0.125cm of ref_ghost_delay1.center] (surv_ghost0_mixer1) {};
        \node [ghost, left=0.125cm of ref_ghost_delay2.center] (surv_ghost0_mixer2) {};
        \node [ghost, left=0.125cm of ref_ghost_delayD.center] (surv_ghost0_mixerD) {};
        \node [ghost, left=0.125cm of ref_ghost_delayN.center] (surv_ghost0_mixerN) {};

        \node [ghost, above=0.125cm of surv_ghost0_mixer0.north, minimum height=0] (surv_ghost_mixer0) {};
        \node [ghost, above=0.125cm of surv_ghost0_mixer1.north, minimum height=0] (surv_ghost_mixer1) {};
        \node [ghost, above=0.125cm of surv_ghost0_mixer2.north, minimum height=0] (surv_ghost_mixer2) {};
        \node [ghost, above=0.125cm of surv_ghost0_mixerD.north, minimum height=0] (surv_ghost_mixerD) {};
        \node [ghost, above=0.125cm of surv_ghost0_mixerN.north, minimum height=0] (surv_ghost_mixerN) {};

        \path (surv_ghost_mixer0.center) edge [-|,->] (mixer0.north);
        \path (surv_ghost_mixer1.center) edge [-|,->] (mixer1.north);
        \path (surv_ghost_mixer2.center) edge [-|,->] (mixer2.north);
        \path (surv_ghost_mixerD.center) edge [-|,->] (mixerD.north);
        \path (surv.east) edge [-|] (surv_ghost_mixerN.center) (surv_ghost_mixerN.center) edge [-|,->] (mixerN.north);

        \path (y0.south west) edge [dotted] (y1.north west)
        (y1.south west) edge [dotted] (y2.north west)
        (y2.south west) edge [dotted] (yD.north west)
        (yD.south west) edge [dotted] (yN.north west);
        \path (y0.south east) edge [dotted] (y1.north east)
        (y1.south east) edge [dotted] (y2.north east)
        (y2.south east) edge [dotted] (yD.north east)
        (yD.south east) edge [dotted] (yN.north east);

        \path (y0.north east) -- node [midway,anchor=north,rotate=90] {\tiny Entfernung} (yN.south east);
        \path (yN.south west) -- node [midway,anchor=north] {\tiny Doppler} (yN.south east);
    \end{tikzpicture}

    \caption{Blockdiagramm des Fine Mode CAF Algorithmus.\label{fig:caf_fine_mode_schematics}}
\end{figure}

\subsubsection{CLEAN Algorithmus}

Eine entscheidende Hürde in der Entwicklung eines jeden Radarsystems ist es, gewünschte Signale (Targets) von unerwünschten (Clutter) zu unterscheiden. Selbstverständlich unterscheidet sich welche Reflexionen als Targets oder als Clutter klassifiziert werden je nach Anwendungsfall. Im Falle eines Luftüberwachungsradars werden üblicherweise nur Reflexionen an Flugzeugen als erwünscht angesehen. Neben diesen, empfangen solche Systeme unweigerlich auch Reflexionen an Terrain, Gebäuden, Wolken, Vogelschwärmen, Bodenfahrzeugen oder Schiffen. Diese Clutter-Quellen unterscheiden sich unter anderem in ihrem Radarquerschnitt und somit der Leistung, die sie an einen Empfänger zurückwerfen. Eine besondere Clutter-Quelle speziell bei Passivradar ist das Einleuchten des Direktsignals, bspw.\@ über Nebenkeulen der Empfangsantenne. Dies trifft typischerweise mit deutlich höherer Leistung als die Echos der Targets am Empfänger ein. Es ist daher essenziell, diese und andere Quellen von Clutter zu unterdrücken; man spricht von s.\,g.\@ Clutter-Suppression. Ohne jegliche Form von Unterdrückung werden Zielreflexionen meist komplett vom Clutter verdeckt und sind unmöglich in der Range-Doppler Map auszumachen. Für den Prozess der Clutter-Suppression werden typischerweise adaptive Filter verwendet. Einige verbreitete Ansätze sind in~\cite[S.~177--202]{Malanowski2019} beschrieben.

Aufgrund seines einfachen Aufbaus wird in dieser Projektarbeit der CLEAN Algorithmus zur Clutter-Suppression eingesetzt. Damit wird in der aktuellen Version vornehmlich versucht, die Direkteinstrahlung des Referenzsignals im Überwachungskanal zu unterdrücken. Diese Anwendung wurde unter anderem in~\cite{Feng2013} demonstriert.

Der Funktion des CLEAN Algorithmus liegt folgendes an~\cite{Kulpa2008} angelehnte Empfangsmodell zugrunde. Zunächst wird ein Referenz- und ein Überwachungskanal im Basisband definiert. Der Referenzkanal wird als die gedämpfte und mit additivem weißen Rauschen \(\eta (t)\) beaufschlagte Senderwellenform \(u (t)\) modelliert:
%
\begin{equation}
    y_{ref} (t) = a \cdot u (t) + \eta_{ref} (t)
\end{equation}\label{equ:clean_reference_channel}%
%
Wobei \(a\) die nach Dämpfung verbleibende komplexe Amplitude des Signals darstellt.

Im Überwachungskanal wird diese Wellenform als Summe von \(n\) Reflexion an stationären oder bewegten Objekten behandelt. Die aufgrund der Mehrwegeausbreitung verlängerte Signallaufzeit vom \(i\)-ten Objekt zum Empfänger wird als zum Referenzsignal relativer Zeitversatz \(\tau_{i} \) aufgespielt. Gleichermaßen wird ein Dopplerversatz \(f_{d,i}\) für bewegte Ziele beaufschlagt. Schließlich ist auch der Überwachungskanal einem weißen Rauschen ausgesetzt:%
%
\begin{equation}
    y_{surv} (t) = \sum_{i = 0}^{n}{a_{i} \cdot u (t - \tau_{i}) \cdot \mathrm{e}^{\mathrm{j} 2 f_{d,i} t}} + \eta_{surv} (t)
\end{equation}%
%
Wobei \(\mathrm{j}\) die imaginäre Einheit darstellt. Die so modellierten \(i\) Kopien der vom Sender emittierten Wellenform können sowohl erwünschte Zielreflexionen aber auch Clutter oder Direkteinstrahlung des Referenzsignals sein. Es ist davon auszugehen, dass Direkteinstrahlung und Clutter höhere Amplitude aufweisen, als echte Ziele. Diese werden somit von den unerwünschten Reflexionen \emph{überleuchtet}. Ziel ist es nun, die Parameter \(a_{i}\), \(\tau_{i}\) und \(f_{d,i}\) eben dieser unerwünschten Einstrahlungen zu schätzen, um im nächsten Schritt entsprechend zeit- und frequenzverschobene Senderwellenform vom Überwachungskanal abzuziehen. Übrig bleiben die Reflexionen der erwünschten Ziele.

Die Kernidee des CLEAN Algorithmus besteht nun darin, die genannten Parameter aus den Peaks der Range/Doppler Matrix zu schätzen und rekursiv vom Überwachungskanal abzuziehen. Dabei basiert die Entscheidung, welche Peaks Ziele und welche Clutter darstellen, auf a priori Wissen über das Operationsgebiet. Vorausgesetzt Sender, sowie Empfänger sind stationär; und beide Empfangsantennen in unmittelbarer Nähe zueinander, so ist beispielsweise davon auszugehen, dass der höchste Peak vom Direktsignal bei \(\tau_{direct} \approx 0\) und \(f_{d,direct} \approx 0\) ausgeht. Was fehlt ist die komplexe Amplitude, die aus dem verschobenen Referenzsignal bezogen werden kann. Vor der Subtraktion vom Überwachungskanal, ist sicherzustellen, dass sowohl das geschätzte Clutter-Signal als auch der Überwachungskanal normiert sind.

Das eingeführte Empfangsmodell wird in Abbildung~\ref{fig:clean_signal} demonstriert. Als Senderwellenform dient hier eine gepulste Sinuswelle, dargestellt in~\ref{fig:clean_base_waveform}. Diese geht leicht gedämpft über den Referenzkanal zuzüglich Rauschen am Empfänger ein, und erzeugt das in~\ref{fig:clean_ref_waveform} gezeigte Bild. Der rot markierte Bereich hebt das Direktsignal hervor. Abbildung~\ref{fig:clean_surv_waveform} zeigt den Überwachungskanal. Auch hier leuchtet das Direktsignal ein, allerdings über eine Antennennebenkeule und somit stärker gedämpft als im Referenzkanal. Zusätzlich wird, im Bild blau hinterlegt, das schwache Echo eines Ziels empfangen.

\begin{figure}[htb]
    \centering
    \subcaptionbox{Ausgesendete Wellenform\label{fig:clean_base_waveform}}{
        \includesvg[width=0.9\textwidth]{images/generated/clean_base_waveform.svg}
    }

    \subcaptionbox{Empfangenes Signal im Referenzkanal\label{fig:clean_ref_waveform}}{
        \includesvg[width=0.9\textwidth]{images/generated/clean_ref_waveform.svg}
    }

    \subcaptionbox{Empfangenes Signal im Übertragungskanal\label{fig:clean_surv_waveform}}{
        \includesvg[width=0.9\textwidth]{images/generated/clean_surv_waveform.svg}
    }
    \caption{Empfangsmodell des CLEAN Algorithmus}\label{fig:clean_signal}
\end{figure}

Abbildung~\ref{fig:clean_amb_before_2d} schließlich zeigt die aus Referenz- und Übertragungskanal resultierende CAF\@. Zu erkennen ist die starke Einwirkung des Direktsignals auf die Kreuzambiguitätsfunktion. Das damit verglichen schwache Ziel ist nur noch schwer auszumachen. Die dreidimensionale Darstellung der gleichen CAF in~\ref{fig:clean_amb_before_3d} zeigt dies noch einmal eindrücklich. Abbildung~\ref{fig:clean_amb_after_2d} und~\ref{fig:clean_amb_after_3d} zeigen nun die CAF nach einmaliger Anwendung des CLEAN Algorithmus. Gut erkennbar ist die starke Reduktion des Direktsignals, übrig bleibt das Zielecho und der umgebene Rauschteppich.

\begin{figure}[htb]
    \centering

    \subcaptionbox{2D vor CLEAN\label{fig:clean_amb_before_2d}}{
        \includesvg[width=0.6\textwidth]{images/generated/clean_amb_before_2d.svg}
    }%
    %
    \subcaptionbox{3D vor CLEAN\label{fig:clean_amb_before_3d}}{
        \includesvg[width=0.3\textwidth]{images/generated/clean_amb_before_3d.svg}
    }

    \subcaptionbox{2D nach CLEAN\label{fig:clean_amb_after_2d}}{
        \includesvg[width=0.6\textwidth]{images/generated/clean_amb_after_2d.svg}
    }%
    %
    \subcaptionbox{3D nach CLEAN\label{fig:clean_amb_after_3d}}{
        \includesvg[width=0.3\textwidth]{images/generated/clean_amb_after_3d.svg}
    }
    \caption{Anwendung des CLEAN Algorithmus}\label{fig:clean_application}
\end{figure}

Die bisher besprochene Form des CLEAN Algorithmus geht davon aus, dass die Senderwellenform bekannt ist, und rauschfrei synthetisiert werden kann. In der Praxis geschieht dies bei Digitalsignalen zumeist durch Demodulation und Dekodierung des Referenzkanals~\cite{Feng2013}. Da dieser Ansatz jedoch mit erheblichem Aufwand verbunden ist, setzt diese Projektarbeit auf eine weniger zeitaufwendige Alternative. So wird stattdessen das Referenzsignal als beste verfügbare Approximation der ursprünglichen Senderwellenform genutzt. Damit einhergehend ist von reduzierter Clutter-Suppression Performance auszugehen, da Referenz- und Überwachungskanal möglicherweise unterschiedlicher Rauschcharakteristiken ausgesetzt sind. Zudem kann die Anwendung der Direktpfadunterdrückung auch zur Dämpfung erwünschter Ziele führen, da die in Gleichung~\ref{equ:clean_reference_channel} getroffene Annahme über den Referenzkanal nur bedingt anwendbar ist. Grund hierfür sind die Antennennebenkeulen die bei jeder realen Antenne auftreten. Über diese werden unweigerlich auch Echosignale gewünschter Ziele ins Referenzsignal eingeschleust. Die Subtraktion des Direktsignals vom Überwachungskanal kann dann auch zur Dämpfung eben dieser Ziele führen. Hier liegt Potenzial für weiterführende Arbeiten, die mit besser geeigneten Clutter-Suppression Techniken ansetzen könnten.<|MERGE_RESOLUTION|>--- conflicted
+++ resolved
@@ -66,7 +66,6 @@
 Das hier verwendete Signal beruht auf der LTE Technik. Long Term Evolution oder kurz LTE und war vor allem dadurch erfolgreich, dass eine neue Übertragungstechnik verwendet wurde, mit der das Multipath-Fading-Effekt umgangen wurde. Der Multipath-Fading-Effekt tritt auf, wenn die Länge eines Übertragungsschrittes verkleinert wird, was bei einer Verzögerung des Signals dazu führen kann, dass sich die einzelnen Übertragungsschritte überlappen. Die Technik, die dem gegen wirkt, hat die Bezeichnung Orthogonal Frequenz Division Multiplexing (OFDM) Technik. Hierbei wird ein schneller Datenstrom in viele kleine langsame unterteilt, da so kein Multipath-Fading-Effekt auftritt, nach dem Übertragen wird Datenstrom wieder zusammengeführt. OFDM wird in einem der unter Kapitel noch genauer erläutert werden. 
 Die Bandbreite von LTE ist recht variable wählbar und liegt zwischen 1,25 MHz und 20 MHz, in der bei diesem Projekt auf LTE verwendeten Übertragungstechnik liegt, die Bandbreite bei 5 MHz. Die Wahl der Bandbreite hängt hier sehr davon ab, was das Ziel für die Applikation ist, theoretisch können aber bei einer Bandbreite von 20MHz und sehr guten Übertragungsbedingungen Datenraten von über 100Mbit/s erreicht werden. Weitere nennenswerte Änderungen waren die Einführung von Multiple Input Multiple Output (MIMO) Übertragungen sowie der Fokus auf das paketvermittelnde Internet-Protokoll (IP).~\cite[S.205f]{Sauter2018}
 \subsection{Aufbau von LTE}
-<<<<<<< HEAD
 Ein LTE-Signal besteht aus 504 unterschiedlichen Zellidentitäten auf physikalischer Ebene, diese sind in 168 unterschiedliche physikalischer Gruppen unterteilt. Eine Zellidentität setzt sich zusammen aus Identifikationsnummer der Gruppe sowie der Identifikationsnummer der jeweiligen physikalischen Ebene in der physikalischen Gruppe zusammen. Somit berechnet sich die Zellidentität wie folgt: $$N_{ID}^{cell}=3N_{ID}^{(1)}+N_{ID}^{(2)}$$ Hierbei gilt, dass jede Gruppe eine Nummer $N_{ID}^{(1)}$ zur Identifikation im Bereich von 0 bis 167 besitzt. Außerdem liegt die Identifikationsnummer $N_{ID}^{(2)}$ der physikalischen Ebene in der physikalischen Gruppe im Bereich von 0 bis 2.
 Zur Synchronisation des Signals benutzt LTE sowohl ein Primary Synchronisation Signal (PSS) als auch ein Secondary Synchronisation Signal (SSS).~\cite[S.~180]{etsi2021136}
 
@@ -89,12 +88,6 @@
 Das Datenformat besteht aus vier Felder Service, Nachricht, dem Schwanz und Pad. Die Aufgabe des Padfeldes ist es, die Länge der Daten so anzupassen, dass die Datenlänge ist ein ganzzahliges Vielfaches von N dbps. Die gesamten Daten Länge ergibt sich ausfolgender Gleichung: $$N_{data}=N_{dbps}(Ceiling(\frac{16+8N_{Nachricht}}{N_{dbps}}))$$
 wobei $N_{Nachricht}$ die Länge der Nachricht entspricht, die auch im Header übergeben wird. 16 entspricht der Anzahl an Service Bytes und 6 entspricht der Anzahl an Schwanz Bits. Die Anzahl an Pad hängt von der Daten Länge ab und berechnet sich wie folgt: $$N_{pad}=N_{data}-(16-8N_{Nachricht}+6)$$ ~\cite[S.49ff]{Liu2019}
 
-\section{Software}
-\subsection{SDR-angel}
-Die Aufnahmen in diesem Projekt wurden mit der Open-Source-Software SDR-Angel gemacht. Mit der auch beide SDRs parrallel aufgezeichnen werden können.
-=======
-\subsubsection{PSS}
-\subsubsection{SSS}
 \section{Software}\label{sct:software}
 
 Nachfolgend soll nun die verwendete Softwaresuite erläutert werden. Dazu wird zunächst die zur Aufnahme genutzte Lösung beschrieben. Anschließend wird näher auf die eigens entwickelte Signalverarbeitungskette eingegangen.
@@ -116,7 +109,6 @@
 
 Da es sich hierbei um Open-Source-Software handelt, konnten benötigte Funktionen oder Bugfixes\footnote{Liste aller Änderungen: \url{https://bit.ly/sdrangel-pr}} direkt selbst implementiert werden, und sind anschließend ins Projekt zurück geflossen. So wurde unter anderem ein Bugfix zur parallelen Nutzung zweier PlutoSDR erstellt, eingereicht und in den Hauptentwicklungszweig des Ursprungsprojekts aufgenommen.
 
->>>>>>> bebbf61c
 \subsection{Signalverarbeitung}
 
 Die Signalverarbeitungskette stellt den essenziellen Teil dieser Projektarbeit dar. Bereits zu beginn des Projekts wurde sich dafür entschieden, diese weitestgehend in Python zu implementieren. Als Grundlage für mathematische Operationen dient dabei die numerische Mathematikbibliothek \emph{NumPy}. Zusätzlich wird vereinzelt auf Funktionen der \emph{SciPy-Signal} (Grundbausteine für Funktionen der Signalverarbeitung) oder \emph{CuPy} (GPU-beschleunigte Implementierung der NumPy-Funktionen) Bibliotheken zurückgegriffen. Ziel ist es, sich eng vertraut mit den Aspekten der Signalverarbeitung zu machen, und weniger auf vorbereitete Funktionen zurückzugreifen, ohne deren Details zu verstehen. Der umgesetzte Entwicklungsprozess lässt sich dabei grob in zwei Schritte unterteilen. Zunächst werden Algorithmen prototypisch in Form von Jupyter Notebooks implementiert und getestet. Hier konnten die Methoden und Algorithmen interaktiv entworfen werden, bevor sie im zweiten Schritt in solide und testbare Python Module ausgegliedert werden.
