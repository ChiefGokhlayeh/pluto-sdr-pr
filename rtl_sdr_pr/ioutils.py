import numpy as np
import typing


def read_samples(
    fid: typing.BinaryIO, num_samples: int, offset: typing.Optional[int] = 0
<<<<<<< HEAD
) -> npt.ArrayLike:
    """
    Read specified number of samples from IO-like.

    :param fid: IO-like from which to read.
    :param num_samples: Number of samples to read.
    :param offset: Offset (in samples) to skip before reading.
    :returns An array-like with the given number of samples or less if EOF
    reached.
=======
) -> np.ndarray:
    """Read specified number of IQ samples from IO-like.

    Parameters
    ----------
    fid : typing.BinaryIO
        IO-like from which to read
    num_samples : int
        Number of samples to read.
    offset : typing.Optional[int], optional
        Offset (in samples) to skip before reading, by default 0.

    Returns
    -------
    np.ndarray
        A 1-D array with the given number of complex IQ samples or less if EOF
        reached.

    Examples
    --------
    Read 100 complex IQ samples from a file.
    >>> file_path = 'tests/data/200samples_625000000_2880000.raw'
    >>> with open(file_path, 'rb') as fid:
    ...     samples = read_samples(fid, 100)
    >>> len(samples)
    100
    >>> type(samples[0])
    <class 'numpy.complex64'>
>>>>>>> f2e7b092
    """

    iq_as_i64 = np.fromfile(
        fid, dtype=np.int64, count=num_samples, offset=offset
    )
    return iq_as_i64.view(np.complex64)


def read_sdriq_samples(
    fid: typing.BinaryIO, num_samples: int, offset: typing.Optional[int] = 0
):
    """
    Read specified number of samples from sdriq file.

    :param fid: IO-like from which to read.
    :param num_samples: Number of samples to read.
    :param offset: Offset (in samples) to skip before reading.
    :returns An array-like with the given number of samples or less if EOF
    reached.
    """

    header = np.fromfile(fid, dtype=np.uint8, count=32)

    (
        sample_rate,
        center_frequency,
        start_time_stamp,
        sample_size,
        _,  # filler
        _,  # crc
    ) = struct.unpack("<IQQIII", header.tobytes())

    header_dict = {
        "sample_rate": sample_rate,
        "center_frequency": center_frequency,
        "start_time_stamp": start_time_stamp,
    }

    if sample_size == 16:
        config = {"dtype": np.int16, "scale": 0xFFFF}
    elif sample_size == 24:
        config = {"dtype": np.int32, "scale": 0xFFFFFF}
    else:
        raise Exception(f"Sample rate {sample_size} is not supported")

    data = np.fromfile(
        fid,
        dtype=config["dtype"],
        offset=32 + offset * 2,
        count=num_samples * 2,
    )
    float_data = data.astype(np.float32) / config["scale"]
    n = float_data[0::2] + 1j * float_data[1::2]

    return n, header_dict


if __name__ == "__main__":
    import doctest

    doctest.testmod()<|MERGE_RESOLUTION|>--- conflicted
+++ resolved
@@ -1,20 +1,10 @@
 import numpy as np
+import struct
 import typing
 
 
 def read_samples(
     fid: typing.BinaryIO, num_samples: int, offset: typing.Optional[int] = 0
-<<<<<<< HEAD
-) -> npt.ArrayLike:
-    """
-    Read specified number of samples from IO-like.
-
-    :param fid: IO-like from which to read.
-    :param num_samples: Number of samples to read.
-    :param offset: Offset (in samples) to skip before reading.
-    :returns An array-like with the given number of samples or less if EOF
-    reached.
-=======
 ) -> np.ndarray:
     """Read specified number of IQ samples from IO-like.
 
@@ -43,7 +33,6 @@
     100
     >>> type(samples[0])
     <class 'numpy.complex64'>
->>>>>>> f2e7b092
     """
 
     iq_as_i64 = np.fromfile(
